use crate::util::*;
use gl::types::*;
use imgui::im_str;
use lazy_static::lazy_static;
use sdl2::event::{Event, WindowEvent};
use sdl2::keyboard::{Keycode, Mod};
use std::{ffi::CString, time::Instant};

mod pipeline;
mod stage;

pub use pipeline::*;
pub use stage::*;

lazy_static! {
    static ref JOCKEY_TITLE: String = {
        format!(
            "Sh4derJockey (version {}-{})",
            env!("VERGEN_BUILD_SEMVER"),
            &env!("VERGEN_GIT_SHA")[0..7]
        )
    };
}

/// A struct to keep the state of the tool.
///
/// This struct holds the render pipeline, as well as every type of context
/// required to keep the window alive. The main point of this struct is to
/// hide all the nasty details and keep the main function clean.
pub struct Jockey {
    pub window: sdl2::video::Window,
    pub imgui: imgui::Context,
    pub imgui_sdl2: imgui_sdl2::ImguiSdl2,
    pub renderer: imgui_opengl_renderer::Renderer,
    pub gl_context: sdl2::video::GLContext,
    pub event_pump: sdl2::EventPump,
    pub vao: GLuint,
    pub vbo: GLuint,
    pub pipeline: Pipeline,
    pub start_time: Instant,
    pub last_frame: Instant,
    pub frame_perf: RunningAverage<f32, 128>,
    pub done: bool,
}

impl std::fmt::Debug for Jockey {
    fn fmt(&self, f: &mut std::fmt::Formatter<'_>) -> std::fmt::Result {
        f.debug_struct(stringify!(Jockey))
            .field("vao", &self.vao)
            .field("vbo", &self.vbo)
            .field("pipeline", &self.pipeline)
            .finish()
    }
}

impl Jockey {
    /// Returns a string containing the name of the program, the current
    /// version and commit hash.
    pub fn title() -> String {
        JOCKEY_TITLE.clone()
    }

    /// Initializes the tool.
    ///
    /// This will spin up a SDL2 window, initialize Imgui,
    /// create a OpenGL context and more!
    pub fn init() -> Self {
        let sdl_context = sdl2::init().unwrap();
        let video = sdl_context.video().unwrap();

        {
            let gl_attr = video.gl_attr();
            gl_attr.set_context_profile(sdl2::video::GLProfile::Core);
            gl_attr.set_context_version(3, 0);
        }

        let title = Self::title();
        let window = video
            .window(&title, 1280, 720)
            .position_centered()
            .resizable()
            .opengl()
            .allow_highdpi()
            .build()
            .unwrap();

        let gl_context = window
            .gl_create_context()
            .expect("Couldn't create GL context");

        gl::load_with(|s| video.gl_get_proc_address(s) as _);

        let mut imgui = imgui::Context::create();
        imgui.set_ini_filename(None);

        let imgui_sdl2 = imgui_sdl2::ImguiSdl2::new(&mut imgui, &window);
        let renderer: imgui_opengl_renderer::Renderer =
            imgui_opengl_renderer::Renderer::new(&mut imgui, |s| video.gl_get_proc_address(s) as _);
        let event_pump = sdl_context.event_pump().unwrap();

        let mut vao = 0;
        let mut vbo = 0;

        unsafe {
            gl::GenVertexArrays(1, &mut vao);
            gl::GenBuffers(1, &mut vbo);
        }

        let pipeline = Pipeline::new();
        let frame_perf = RunningAverage::new();

        let start_time = Instant::now();
        let last_frame = start_time;

        let mut this = Self {
            window,
            event_pump,
            imgui,
            imgui_sdl2,
            renderer,
            vao,
            vbo,
            gl_context,
            pipeline,
            start_time,
            frame_perf,
            last_frame,
            done: false,
        };

        this.update_pipeline();
        this
    }

    /// Reload the render pipeline and replace the old one.
    ///
    /// This will load the `pipeline.json` from the specified file and
    /// attempt to read and compile all necessary shaders. If everything loaded
    /// successfully, the new Pipeline struct will stomp the old one.
    pub fn update_pipeline(&mut self) {
        let update = match Pipeline::load(&self.window) {
            Ok(pl) => pl,
            Err(err) => {
                eprintln!("Failed to load pipeline:\n{}", err);
                return;
            }
        };

        self.pipeline = update;
        println!("{:#?}", self.pipeline);
    }

    pub fn handle_events(&mut self) {
        let mut do_update_pipeline = false;

        for event in self.event_pump.poll_iter() {
            self.imgui_sdl2.handle_event(&mut self.imgui, &event);

            if self.imgui_sdl2.ignore_event(&event) {
                continue;
            }

            match event {
                Event::Quit { .. }
                | Event::KeyDown {
                    keycode: Some(Keycode::Escape),
                    ..
                } => self.done = true,

                Event::KeyDown {
                    keycode: Some(Keycode::Return),
                    keymod,
                    ..
                } if keymod & Mod::LCTRLMOD != Mod::NOMOD => do_update_pipeline = true,

<<<<<<< HEAD
                Event::Window {
                    win_event: WindowEvent::Resized(width, height),
                    ..
                } if !do_update_pipeline => {
                    self.pipeline.resize_buffers(width as _, height as _);
                }
=======
                //Event::Window {
                //    win_event: WindowEvent::Resized(width, height),
                //    ..
                //} => {
                //    println!("resize detected {:?}", (width, height));
                //}
>>>>>>> 187c24cc
                _ => {}
            }
        }

        // live shader reloading hype
        if do_update_pipeline {
            self.update_pipeline();
        }
    }

    /// Does all the OpenGL magic.
    ///
    /// This function iterates over all stages in the pipeline and renders
    /// them front to back. The only reason this function takes an `&mut self`
    /// is to record performance statistics.
    pub fn draw(&mut self) -> Option<()> {
        // compute uniforms
        let (width, height) = self.window.size();
        let time = self.start_time.elapsed().as_secs_f32();

        // render all shader stages
        for stage in self.pipeline.stages.iter_mut() {
            let stage_start = Instant::now();

            unsafe {
                // Use shader program
                gl::UseProgram(stage.prog_id);

                // Add uniforms
                {
                    let r_name = CString::new("R").unwrap();
                    let time_name = CString::new("time").unwrap();

                    let r_loc = gl::GetUniformLocation(stage.prog_id, r_name.as_ptr());
                    let time_loc = gl::GetUniformLocation(stage.prog_id, time_name.as_ptr());

                    gl::Uniform3f(r_loc, width as _, height as _, time);
                    gl::Uniform1f(time_loc, time);
                }

                // Add and bind uniform textures
                for (k, (name, tex)) in self.pipeline.buffers.iter().enumerate() {
                    let name = CString::new(name.as_bytes()).unwrap();
                    let loc = gl::GetUniformLocation(stage.prog_id, name.as_ptr());

                    gl::ActiveTexture(gl::TEXTURE0 + k as GLenum);
                    gl::BindTexture(gl::TEXTURE_2D, tex.id);
                    gl::BindImageTexture(0, tex.id, 0, gl::FALSE, 0, gl::WRITE_ONLY, gl::RGBA32F);
                    gl::Uniform1i(loc, k as _);
                }
            }

            match &stage.kind {
                StageKind::Comp { tex_dim, .. } => unsafe {
                    gl::DispatchCompute(tex_dim[0], tex_dim[1].max(1), tex_dim[2].max(1));
                    gl::MemoryBarrier(gl::SHADER_IMAGE_ACCESS_BARRIER_BIT);
                },
                _ => {
                    // get render target id
                    let (target_tex, target_fb) = if let Some(name) = stage.target.as_ref() {
                        let tex = &self.pipeline.buffers[name];
                        if let TextureKind::FrameBuffer { fb, .. } = tex.kind {
                            (tex.id, fb)
                        } else {
                            panic!("No framebuffer for render target!")
                        }
                    } else {
                        (0, 0) // The screen is always id=0
                    };

                    unsafe {
                        // Specify render target
                        gl::BindFramebuffer(gl::FRAMEBUFFER, target_fb);
                        gl::Viewport(0, 0, width as _, height as _);

                        // Specify fragment shader color output
                        #[allow(temporary_cstring_as_ptr)]
                        gl::BindFragDataLocation(
                            stage.prog_id,
                            0,
                            CString::new("out_color").unwrap().as_ptr(),
                        );

                        // Specify the layout of the vertex data
                        #[allow(temporary_cstring_as_ptr)]
                        let pos_attr = gl::GetAttribLocation(
                            stage.prog_id,
                            CString::new("position").unwrap().as_ptr(),
                        );
                        gl::EnableVertexAttribArray(pos_attr as GLuint);
                        gl::VertexAttribPointer(
                            pos_attr as GLuint,
                            2,
                            gl::FLOAT,
                            gl::FALSE as GLboolean,
                            0,
                            std::ptr::null(),
                        );

                        // Draw stuff
<<<<<<< HEAD
                        if let StageKind::Vert { count, mode, .. } = stage.kind {
=======
                        if let StageKind::Vert { count, mode } = stage.kind {
>>>>>>> 187c24cc
                            gl::ClearColor(0.0, 0.0, 0.0, 1.0);
                            gl::Clear(gl::COLOR_BUFFER_BIT);
                            draw_anything(self.vao, count, mode)
                        } else {
                            draw_fullscreen_rect(self.vao);
                        }

                        // Generate mip maps
                        gl::BindTexture(gl::TEXTURE_2D, target_tex);
                        gl::GenerateMipmap(gl::TEXTURE_2D);
                    }
                }
            }
            // log render time
            let stage_time = stage_start.elapsed().as_secs_f32();
            stage.perf.push(1000.0 * stage_time);
        }

        Some(())
    }

    /// Wrapper function for all the imgui stuff.
    pub fn build_ui(&mut self) {
        self.imgui_sdl2.prepare_frame(
            self.imgui.io_mut(),
            &self.window,
            &self.event_pump.mouse_state(),
        );

        // tell imgui what time it is
        let now = Instant::now();
        let delta_time = (now - self.last_frame).as_secs_f32();
        self.imgui.io_mut().delta_time = delta_time;
        self.last_frame = now;

        // record frame time
        self.frame_perf.push(1000.0 * delta_time);
        let frame_ms = self.frame_perf.get();

        // ui magic
        let ui = self.imgui.frame();
        ui.text(&*JOCKEY_TITLE);
        ui.separator();

        ui.text("...");
        ui.separator();

        ui.text(format!(
            "FPS: {:.2} ({:.2} ms)",
            1000.0 / frame_ms,
            frame_ms
        ));

        ui.plot_lines(im_str!("dt [ms]"), &self.frame_perf.buffer)
            .build();

        let mut stage_sum_ms = 0.0;
        for (k, stage) in self.pipeline.stages.iter().enumerate() {
            let stage_ms = stage.perf.get();
            stage_sum_ms += stage_ms;
            if let Some(tex_name) = stage.target.as_ref() {
                ui.text(format!(
                    "Stage {}: {:.4} ms (-> {:?})",
                    k, stage_ms, tex_name
                ));
            } else {
                ui.text(format!("Stage {}: {:.4} ms", k, stage_ms));
            }
        }

        ui.text(format!(
            "Total: {:.4} ms ({:.2}% stress)",
            stage_sum_ms,
            100.0 * stage_sum_ms / frame_ms
        ));

        self.imgui_sdl2.prepare_render(&ui, &self.window);
        self.renderer.render(ui);
    }
}<|MERGE_RESOLUTION|>--- conflicted
+++ resolved
@@ -173,21 +173,12 @@
                     ..
                 } if keymod & Mod::LCTRLMOD != Mod::NOMOD => do_update_pipeline = true,
 
-<<<<<<< HEAD
-                Event::Window {
-                    win_event: WindowEvent::Resized(width, height),
-                    ..
-                } if !do_update_pipeline => {
-                    self.pipeline.resize_buffers(width as _, height as _);
-                }
-=======
                 //Event::Window {
                 //    win_event: WindowEvent::Resized(width, height),
                 //    ..
                 //} => {
                 //    println!("resize detected {:?}", (width, height));
                 //}
->>>>>>> 187c24cc
                 _ => {}
             }
         }
@@ -288,11 +279,7 @@
                         );
 
                         // Draw stuff
-<<<<<<< HEAD
-                        if let StageKind::Vert { count, mode, .. } = stage.kind {
-=======
                         if let StageKind::Vert { count, mode } = stage.kind {
->>>>>>> 187c24cc
                             gl::ClearColor(0.0, 0.0, 0.0, 1.0);
                             gl::Clear(gl::COLOR_BUFFER_BIT);
                             draw_anything(self.vao, count, mode)
